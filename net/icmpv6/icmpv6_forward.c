--- conflicted
+++ resolved
@@ -107,27 +107,6 @@
     }
 #endif
 
-<<<<<<< HEAD
-#ifdef CONFIG_NET_IPv4
-#ifdef CONFIG_NET_IPv6
-  if ((fwd->f_hdr.ipv4.l2.vhl & IP_VERSION_MASK) == IPv4_VERSION)
-#endif
-    {
-#if !defined(CONFIG_NET_ARP_IPIN) && !defined(CONFIG_NET_ARP_SEND)
-      return (arp_find(fwd->f_hdr.ipv4.l2.destipaddr) != NULL);
-#else
-      return true;
-#endif
-    }
-#endif /* CONFIG_NET_IPv4 */
-
-#ifdef CONFIG_NET_IPv6
-#ifdef CONFIG_NET_IPv4
-  else
-#endif
-    {
-=======
->>>>>>> 57090437
 #if !defined(CONFIG_NET_ICMPv6_NEIGHBOR)
   iphdr = FWD_HEADER(fwd);
   return (arp_find(iphdr->ipv6.l2.destipaddr) != NULL);
